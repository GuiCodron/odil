--- conflicted
+++ resolved
@@ -86,15 +86,9 @@
     odil::Value const value_3(contents_2);
     odil::Value const value_4(contents_2);
 
-<<<<<<< HEAD
-    odil::DataSet dataset2;
-    dataset2.add("PatientName", {"Doe^John"});
-    dataset2.add("PatientAge", {"042Y"});
-=======
     BOOST_CHECK(value_1 == value_2);
     BOOST_CHECK( ! (value_1 == value_3));
     BOOST_CHECK( ! (value_1 == value_4));
->>>>>>> 4de26c89
 
     BOOST_CHECK(! (value_1 != value_2));
     BOOST_CHECK(value_1 != value_3);
