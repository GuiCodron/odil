--- conflicted
+++ resolved
@@ -3,24 +3,41 @@
 find_package(PythonInterp 2.7 REQUIRED)
 find_package(PythonLibs 2.7 REQUIRED)
 
-<<<<<<< HEAD
 if(BUILD_PYTHON_WRAPPERS)
+    if(NOT "${PYTHONLIBS_VERSION_STRING}" STREQUAL "${PYTHON_VERSION_STRING}")
+        message(
+            WARNING
+            "Python version mismatch:  libraries are \"${PYTHONLIBS_VERSION_STRING}\", interpreter is \"${PYTHON_VERSION_STRING}\"")
+    endif()
+
+    if(BUILD_SHARED_LIBS)
+        add_definitions(-D BOOST_ALL_DYN_LINK)
+    endif()
+
     include_directories(
         ${CMAKE_CURRENT_SOURCE_DIR}/../src ${Boost_INCLUDE_DIRS}
         ${JsonCpp_INCLUDE_DIRS} ${PYTHON_INCLUDE_DIRS})
     link_directories(${Boost_LIBRARY_DIRS})
 
-    file(GLOB_RECURSE files "python/*.cpp")
+    file(GLOB_RECURSE files "*.cpp")
+    list(SORT files)
     python_add_module(pyodil SHARED ${files})
     set_target_properties(
-        pyodil PROPERTIES OUTPUT_NAME odil)
+        pyodil PROPERTIES OUTPUT_NAME odil FOLDER "Wrappers")
     if(APPLE)
         set_target_properties(pyodil PROPERTIES SUFFIX ".so")
     endif()
 
     target_link_libraries(
-        pyodil ${Boost_LIBRARIES} ${JsonCpp_LIBRARIES} libodil 
-    ${PYTHON_LIBRARIES})
+        pyodil ${Boost_LIBRARIES} ${JsonCpp_LIBRARIES} libodil ${PYTHON_LIBRARIES})
+
+    execute_process(
+        COMMAND ${PYTHON_EXECUTABLE}
+          -c "from distutils import sysconfig; print( sysconfig.get_python_lib( plat_specific=True, prefix='${CMAKE_INSTALL_PREFIX}' ) )"
+        OUTPUT_VARIABLE PYTHON_SITE_PACKAGES
+        OUTPUT_STRIP_TRAILING_WHITESPACE)
+
+    install(TARGETS pyodil DESTINATION ${PYTHON_SITE_PACKAGES})
 endif()
 
 if(BUILD_EMSCRIPTEN_WRAPPERS)
@@ -53,40 +70,4 @@
         DEPENDS ${files}
     )
     add_custom_target(OdilJS ALL echo DEPENDS odil.js)
-endif()
-=======
-if(NOT "${PYTHONLIBS_VERSION_STRING}" STREQUAL "${PYTHON_VERSION_STRING}")
-    message(
-        WARNING
-        "Python version mismatch:  libraries are \"${PYTHONLIBS_VERSION_STRING}\", interpreter is \"${PYTHON_VERSION_STRING}\"")
-endif()
-
-if(BUILD_SHARED_LIBS)
-    add_definitions(-D BOOST_ALL_DYN_LINK)
-endif()
-
-include_directories(
-    ${CMAKE_CURRENT_SOURCE_DIR}/../src ${Boost_INCLUDE_DIRS}
-    ${JsonCpp_INCLUDE_DIRS} ${PYTHON_INCLUDE_DIRS})
-link_directories(${Boost_LIBRARY_DIRS})
-
-file(GLOB_RECURSE files "*.cpp")
-list(SORT files)
-python_add_module(pyodil SHARED ${files})
-set_target_properties(
-    pyodil PROPERTIES OUTPUT_NAME odil FOLDER "Wrappers")
-if(APPLE)
-    set_target_properties(pyodil PROPERTIES SUFFIX ".so")
-endif()
-
-target_link_libraries(
-    pyodil ${Boost_LIBRARIES} ${JsonCpp_LIBRARIES} libodil ${PYTHON_LIBRARIES})
-
-execute_process(
-    COMMAND ${PYTHON_EXECUTABLE}
-      -c "from distutils import sysconfig; print( sysconfig.get_python_lib( plat_specific=True, prefix='${CMAKE_INSTALL_PREFIX}' ) )"
-    OUTPUT_VARIABLE PYTHON_SITE_PACKAGES
-    OUTPUT_STRIP_TRAILING_WHITESPACE)
-
-install(TARGETS pyodil DESTINATION ${PYTHON_SITE_PACKAGES})
->>>>>>> 5a4d5a6e
+endif()